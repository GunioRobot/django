--- conflicted
+++ resolved
@@ -701,19 +701,11 @@
         # Spaces are used in the table name to ensure quoting/escaping is working
         self._table_name = 'test cache table'
         management.call_command('createcachetable', self._table_name, verbosity=0, interactive=False)
-<<<<<<< HEAD
-        self.cache = get_cache('django.core.cache.backends.db', LOCATION=self._table_name, OPTIONS={'MAX_ENTRIES': 30})
-        self.prefix_cache = get_cache('django.core.cache.backends.db', LOCATION=self._table_name, KEY_PREFIX='cacheprefix')
-        self.v2_cache = get_cache('django.core.cache.backends.db', LOCATION=self._table_name, VERSION=2)
-        self.custom_key_cache = get_cache('django.core.cache.backends.db', LOCATION=self._table_name, KEY_FUNCTION=custom_key_func)
-        self.custom_key_cache2 = get_cache('django.core.cache.backends.db', LOCATION=self._table_name, KEY_FUNCTION='regressiontests.cache.tests.custom_key_func')
-=======
-        self.cache = get_cache('django.core.cache.backends.db.DatabaseCache', LOCATION=self._table_name, MAX_ENTRIES=30)
+        self.cache = get_cache('django.core.cache.backends.db.DatabaseCache', LOCATION=self._table_name, OPTIONS={'MAX_ENTRIES': 30})
         self.prefix_cache = get_cache('django.core.cache.backends.db.DatabaseCache', LOCATION=self._table_name, KEY_PREFIX='cacheprefix')
         self.v2_cache = get_cache('django.core.cache.backends.db.DatabaseCache', LOCATION=self._table_name, VERSION=2)
         self.custom_key_cache = get_cache('django.core.cache.backends.db.DatabaseCache', LOCATION=self._table_name, KEY_FUNCTION=custom_key_func)
         self.custom_key_cache2 = get_cache('django.core.cache.backends.db.DatabaseCache', LOCATION=self._table_name, KEY_FUNCTION='regressiontests.cache.tests.custom_key_func')
->>>>>>> e17b4531
 
     def tearDown(self):
         from django.db import connection
@@ -724,11 +716,7 @@
         self.perform_cull_test(50, 29)
 
     def test_zero_cull(self):
-<<<<<<< HEAD
-        self.cache = get_cache('django.core.cache.backends.db', LOCATION=self._table_name, OPTIONS={'MAX_ENTRIES': 30, 'CULL_FREQUENCY': 0})
-=======
-        self.cache = get_cache('django.core.cache.backends.db.DatabaseCache', LOCATION=self._table_name, MAX_ENTRIES=30, CULL_FREQUENCY=0)
->>>>>>> e17b4531
+        self.cache = get_cache('django.core.cache.backends.db.DatabaseCache', LOCATION=self._table_name, OPTIONS={'MAX_ENTRIES': 30, 'CULL_FREQUENCY': 0})
         self.perform_cull_test(50, 18)
 
     def test_old_initialization(self):
@@ -737,19 +725,11 @@
 
 class LocMemCacheTests(unittest.TestCase, BaseCacheTests):
     def setUp(self):
-<<<<<<< HEAD
-        self.cache = get_cache('django.core.cache.backends.locmem', OPTIONS={'MAX_ENTRIES': 30})
-        self.prefix_cache = get_cache('django.core.cache.backends.locmem', KEY_PREFIX='cacheprefix')
-        self.v2_cache = get_cache('django.core.cache.backends.locmem', VERSION=2)
-        self.custom_key_cache = get_cache('django.core.cache.backends.locmem', OPTIONS={'MAX_ENTRIES': 30}, KEY_FUNCTION=custom_key_func)
-        self.custom_key_cache2 = get_cache('django.core.cache.backends.locmem', OPTIONS={'MAX_ENTRIES': 30}, KEY_FUNCTION='regressiontests.cache.tests.custom_key_func')
-=======
-        self.cache = get_cache('django.core.cache.backends.locmem.LocMemCache', MAX_ENTRIES=30)
+        self.cache = get_cache('django.core.cache.backends.locmem.LocMemCache', OPTIONS={'MAX_ENTRIES': 30})
         self.prefix_cache = get_cache('django.core.cache.backends.locmem.LocMemCache', KEY_PREFIX='cacheprefix')
         self.v2_cache = get_cache('django.core.cache.backends.locmem.LocMemCache', VERSION=2)
-        self.custom_key_cache = get_cache('django.core.cache.backends.locmem.LocMemCache', MAX_ENTRIES=30, KEY_FUNCTION=custom_key_func)
-        self.custom_key_cache2 = get_cache('django.core.cache.backends.locmem.LocMemCache', MAX_ENTRIES=30, KEY_FUNCTION='regressiontests.cache.tests.custom_key_func')
->>>>>>> e17b4531
+        self.custom_key_cache = get_cache('django.core.cache.backends.locmem.LocMemCache', OPTIONS={'MAX_ENTRIES': 30}, KEY_FUNCTION=custom_key_func)
+        self.custom_key_cache2 = get_cache('django.core.cache.backends.locmem.LocMemCache', OPTIONS={'MAX_ENTRIES': 30}, KEY_FUNCTION='regressiontests.cache.tests.custom_key_func')
 
         # LocMem requires a hack to make the other caches
         # share a data store with the 'normal' cache.
@@ -772,11 +752,7 @@
         self.perform_cull_test(50, 29)
 
     def test_zero_cull(self):
-<<<<<<< HEAD
-        self.cache = get_cache('django.core.cache.backends.locmem', OPTIONS={'MAX_ENTRIES': 30, 'CULL_FREQUENCY': 0})
-=======
-        self.cache = get_cache('django.core.cache.backends.locmem.LocMemCache', MAX_ENTRIES=30, CULL_FREQUENCY=0)
->>>>>>> e17b4531
+        self.cache = get_cache('django.core.cache.backends.locmem.LocMemCache', OPTIONS={'MAX_ENTRIES': 30, 'CULL_FREQUENCY': 0})
         self.perform_cull_test(50, 19)
 
     def test_old_initialization(self):
@@ -822,19 +798,11 @@
     """
     def setUp(self):
         self.dirname = tempfile.mkdtemp()
-<<<<<<< HEAD
-        self.cache = get_cache('django.core.cache.backends.filebased', LOCATION=self.dirname, OPTIONS={'MAX_ENTRIES': 30})
-        self.prefix_cache = get_cache('django.core.cache.backends.filebased', LOCATION=self.dirname, KEY_PREFIX='cacheprefix')
-        self.v2_cache = get_cache('django.core.cache.backends.filebased', LOCATION=self.dirname, VERSION=2)
-        self.custom_key_cache = get_cache('django.core.cache.backends.filebased', LOCATION=self.dirname, KEY_FUNCTION=custom_key_func)
-        self.custom_key_cache2 = get_cache('django.core.cache.backends.filebased', LOCATION=self.dirname, KEY_FUNCTION='regressiontests.cache.tests.custom_key_func')
-=======
-        self.cache = get_cache('django.core.cache.backends.filebased.FileBasedCache', LOCATION=self.dirname, MAX_ENTRIES=30)
+        self.cache = get_cache('django.core.cache.backends.filebased.FileBasedCache', LOCATION=self.dirname, OPTIONS={'MAX_ENTRIES': 30})
         self.prefix_cache = get_cache('django.core.cache.backends.filebased.FileBasedCache', LOCATION=self.dirname, KEY_PREFIX='cacheprefix')
         self.v2_cache = get_cache('django.core.cache.backends.filebased.FileBasedCache', LOCATION=self.dirname, VERSION=2)
         self.custom_key_cache = get_cache('django.core.cache.backends.filebased.FileBasedCache', LOCATION=self.dirname, KEY_FUNCTION=custom_key_func)
         self.custom_key_cache2 = get_cache('django.core.cache.backends.filebased.FileBasedCache', LOCATION=self.dirname, KEY_FUNCTION='regressiontests.cache.tests.custom_key_func')
->>>>>>> e17b4531
 
     def tearDown(self):
         self.cache.clear()
