"""
Caching framework.

This package defines set of cache backends that all conform to a simple API.
In a nutshell, a cache is a set of values -- which can be any object that
may be pickled -- identified by string keys.  For the complete API, see
the abstract BaseCache class in django.core.cache.backends.base.

Client code should not access a cache backend directly; instead it should
either use the "cache" variable made available here, or it should use the
get_cache() function made available here. get_cache() takes a backend URI
(e.g. "memcached://127.0.0.1:11211/") and returns an instance of a backend
cache class.

See docs/topics/cache.txt for information on the public API.
"""
import types
from django.conf import settings
from django.core import signals
from django.core.cache.backends.base import (
    InvalidCacheBackendError, CacheKeyWarning, BaseCache)
from django.utils import importlib

try:
    # The mod_python version is more efficient, so try importing it first.
    from mod_python.util import parse_qsl
except ImportError:
    try:
        # Python 2.6 and greater
        from urlparse import parse_qsl
    except ImportError:
        # Python 2.5, 2.4.  Works on Python 2.6 but raises
        # PendingDeprecationWarning
        from cgi import parse_qsl


# Name for use in settings file --> name of module in "backends" directory.
# Any backend scheme that is not in this dictionary is treated as a Python
# import path to a custom backend.
BACKENDS = {
    'memcached': 'memcached',
    'locmem': 'locmem',
    'file': 'filebased',
    'db': 'db',
    'dummy': 'dummy',
}

DEFAULT_CACHE_ALIAS = 'default'

def parse_backend_uri(backend_uri):
    """
    Converts the "backend_uri" into a cache scheme ('db', 'memcached', etc), a
    host and any extra params that are required for the backend. Returns a
    (scheme, host, params) tuple.
    """
    if backend_uri.find(':') == -1:
        raise InvalidCacheBackendError("Backend URI must start with scheme://")
    scheme, rest = backend_uri.split(':', 1)
    if not rest.startswith('//'):
        raise InvalidCacheBackendError("Backend URI must start with scheme://")

    host = rest[2:]
    qpos = rest.find('?')
    if qpos != -1:
        params = dict(parse_qsl(rest[qpos+1:]))
        host = rest[2:qpos]
    else:
        params = {}
    if host.endswith('/'):
        host = host[:-1]

    return scheme, host, params

if not settings.CACHES:
    import warnings
    warnings.warn(
        "settings.CACHE_* is deprecated; use settings.CACHES instead.",
        PendingDeprecationWarning
    )
    engine, host, params = parse_backend_uri(settings.CACHE_BACKEND)
    if engine in BACKENDS:
        engine = 'django.core.cache.backends.%s' % BACKENDS[engine]
    defaults = {
        'ENGINE': engine,
        'NAME': host,
    }
    defaults.update(params)
    settings.CACHES[DEFAULT_CACHE_ALIAS] = defaults

if DEFAULT_CACHE_ALIAS not in settings.CACHES:
    raise ImproperlyConfigured("You must define a '%s' cache" % DEFAULT_CACHE_ALIAS)

def parse_backend_conf(backend, **kwargs):
    """
    Helper function to parse the backend configuration
    that doesn't use the URI notation.
    """
    # Try to get the CACHES entry for the given backend name first
    conf = settings.CACHES.get(backend, None)
    if conf is not None:
        args = conf.copy()
        engine = args.pop('ENGINE')
        name = args.pop('NAME', '')
        return engine, name, args
    else:
        # Trying to import the given backend, in case it's a dotted path
        try:
            importlib.import_module(backend)
        except ImportError, e:
            raise InvalidCacheBackendError(
                "Could not import backend named '%s'" % backend)
        name = kwargs.pop('NAME', '')
        return backend, name, kwargs
    raise InvalidCacheBackendError(
        "Couldn't find a cache backend named '%s'" % backend)

def get_cache(backend, **kwargs):
    """
    Function to load a cache backend dynamically. This is flexible by design
    to allow different use cases:

    To load a backend with the old URI-based notation::

        cache = get_cache('locmem://')

    To load a backend that is pre-defined in the settings::

        cache = get_cache('default')

    To load a backend with its dotted import path,
    including arbitrary options::

        cache = get_cache('django.core.cache.backends.memcached', **{
            'NAME': '127.0.0.1:11211', 'TIMEOUT': 30,
        })

    """
    if '://' in backend:
        engine, name, params = parse_backend_uri(backend)
        if engine in BACKENDS:
            engine = 'django.core.cache.backends.%s' % BACKENDS[engine]
        params.update(kwargs)
    else:
        engine, name, params = parse_backend_conf(backend, **kwargs)
        # backwards compat
<<<<<<< HEAD
    imported_engine = importlib.import_module(engine)
    if isinstance(imported_engine, types.ClassType) and issubclass(imported_engine, BaseCache):
        return imported_engine(name, params)
    return imported_engine.CacheClass(name, params)
=======
    module = importlib.import_module(engine)
    return module.CacheClass(name, params)
>>>>>>> a90c8d6c

cache = get_cache(DEFAULT_CACHE_ALIAS)

# Some caches -- python-memcached in particular -- need to do a cleanup at the
# end of a request cycle. If the cache provides a close() method, wire it up
# here.
if hasattr(cache, 'close'):
    signals.request_finished.connect(cache.close)<|MERGE_RESOLUTION|>--- conflicted
+++ resolved
@@ -32,7 +32,6 @@
         # Python 2.5, 2.4.  Works on Python 2.6 but raises
         # PendingDeprecationWarning
         from cgi import parse_qsl
-
 
 # Name for use in settings file --> name of module in "backends" directory.
 # Any backend scheme that is not in this dictionary is treated as a Python
@@ -143,15 +142,10 @@
     else:
         engine, name, params = parse_backend_conf(backend, **kwargs)
         # backwards compat
-<<<<<<< HEAD
     imported_engine = importlib.import_module(engine)
     if isinstance(imported_engine, types.ClassType) and issubclass(imported_engine, BaseCache):
         return imported_engine(name, params)
     return imported_engine.CacheClass(name, params)
-=======
-    module = importlib.import_module(engine)
-    return module.CacheClass(name, params)
->>>>>>> a90c8d6c
 
 cache = get_cache(DEFAULT_CACHE_ALIAS)
 
