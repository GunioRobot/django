--- conflicted
+++ resolved
@@ -75,7 +75,6 @@
         "settings.CACHE_* is deprecated; use settings.CACHES instead.",
         PendingDeprecationWarning
     )
-<<<<<<< HEAD
     # Mapping for new-style cache backend api
     backend_classes = {
         'memcached': 'memcached.MemcachedCache',
@@ -87,13 +86,8 @@
     engine, host, params = parse_backend_uri(settings.CACHE_BACKEND)
     if engine in backend_classes:
         engine = 'django.core.cache.backends.%s' % backend_classes[engine]
-=======
-    backend, host, params = parse_backend_uri(settings.CACHE_BACKEND)
-    if backend in BACKENDS:
-        backend = 'django.core.cache.backends.%s' % BACKENDS[backend]
->>>>>>> a6fa3922
     defaults = {
-        'BACKEND': backend,
+        'BACKEND': engine,
         'LOCATION': host,
     }
     defaults.update(params)
@@ -112,26 +106,18 @@
     if conf is not None:
         args = conf.copy()
         backend = args.pop('BACKEND')
-        name = args.pop('LOCATION', '')
-        return backend, name, args
+        location = args.pop('LOCATION', '')
+        return backend, location, args
     else:
         # Trying to import the given backend, in case it's a dotted path
         mod_path, cls_name = backend.rsplit('.', 1)
         try:
-<<<<<<< HEAD
             mod = importlib.import_module(mod_path)
             backend_cls = getattr(mod, cls_name)
         except (AttributeError, ImportError):
             raise InvalidCacheBackendError("Could not find backend '%s'" % backend)
-        name = kwargs.pop('NAME', '')
-=======
-            importlib.import_module(backend)
-        except ImportError, e:
-            raise InvalidCacheBackendError(
-                "Could not import cache backend named '%s'" % backend)
-        name = kwargs.pop('LOCATION', '')
->>>>>>> a6fa3922
-        return backend, name, kwargs
+        location = kwargs.pop('LOCATION', '')
+        return backend, location, kwargs
     raise InvalidCacheBackendError(
         "Couldn't find a cache backend named '%s'" % backend)
 
@@ -151,43 +137,25 @@
     To load a backend with its dotted import path,
     including arbitrary options::
 
-<<<<<<< HEAD
         cache = get_cache('django.core.cache.backends.memcached.MemcachedCache', **{
-            'NAME': '127.0.0.1:11211', 'TIMEOUT': 30,
-=======
-        cache = get_cache('django.core.cache.backends.memcached', **{
             'LOCATION': '127.0.0.1:11211', 'TIMEOUT': 30,
->>>>>>> a6fa3922
         })
 
     """
     if '://' in backend:
-<<<<<<< HEAD
         # for backwards compatibility
-        engine, name, params = parse_backend_uri(backend)
-        if engine in BACKENDS:
-            engine = 'django.core.cache.backends.%s' % BACKENDS[engine]
-=======
-        backend, name, params = parse_backend_uri(backend)
+        backend, location, params = parse_backend_uri(backend)
         if backend in BACKENDS:
             backend = 'django.core.cache.backends.%s' % BACKENDS[backend]
->>>>>>> a6fa3922
         params.update(kwargs)
-        mod = importlib.import_module(engine)
+        mod = importlib.import_module(backend)
         backend_cls = mod.CacheClass
     else:
-<<<<<<< HEAD
-        engine, name, params = parse_backend_conf(backend, **kwargs)
-        mod_path, cls_name = engine.rsplit('.', 1)
+        backend, location, params = parse_backend_conf(backend, **kwargs)
+        mod_path, cls_name = backend.rsplit('.', 1)
         mod = importlib.import_module(mod_path)
         backend_cls = getattr(mod, cls_name)
-    return backend_cls(name, params)
-=======
-        backend, name, params = parse_backend_conf(backend, **kwargs)
-        # backwards compat
-    module = importlib.import_module(backend)
-    return module.CacheClass(name, params)
->>>>>>> a6fa3922
+    return backend_cls(location, params)
 
 cache = get_cache(DEFAULT_CACHE_ALIAS)
 
