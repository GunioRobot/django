"""
Caching framework.

This package defines set of cache backends that all conform to a simple API.
In a nutshell, a cache is a set of values -- which can be any object that
may be pickled -- identified by string keys.  For the complete API, see
the abstract BaseCache class in django.core.cache.backends.base.

Client code should not access a cache backend directly; instead it should
either use the "cache" variable made available here, or it should use the
get_cache() function made available here. get_cache() takes a backend URI
(e.g. "memcached://127.0.0.1:11211/") and returns an instance of a backend
cache class.

See docs/topics/cache.txt for information on the public API.
"""
from django.conf import settings
from django.core import signals
from django.core.cache.backends.base import (
    InvalidCacheBackendError, CacheKeyWarning, BaseCache)
from django.utils import importlib

try:
    # The mod_python version is more efficient, so try importing it first.
    from mod_python.util import parse_qsl
except ImportError:
    try:
        # Python 2.6 and greater
        from urlparse import parse_qsl
    except ImportError:
        # Python 2.5, 2.4.  Works on Python 2.6 but raises
        # PendingDeprecationWarning
        from cgi import parse_qsl

<<<<<<< HEAD
from django.conf import settings
from django.core import signals
from django.core.cache.backends.base import InvalidCacheBackendError, CacheKeyWarning
from django.utils import importlib

__all__ = [
    'get_cache', 'cache', 'DEFAULT_CACHE_ALIAS'
]

=======
>>>>>>> e17b4531
# Name for use in settings file --> name of module in "backends" directory.
# Any backend scheme that is not in this dictionary is treated as a Python
# import path to a custom backend.
BACKENDS = {
    'memcached': 'memcached',
    'locmem': 'locmem',
    'file': 'filebased',
    'db': 'db',
    'dummy': 'dummy',
}

DEFAULT_CACHE_ALIAS = 'default'

def parse_backend_uri(backend_uri):
    """
    Converts the "backend_uri" into a cache scheme ('db', 'memcached', etc), a
    host and any extra params that are required for the backend. Returns a
    (scheme, host, params) tuple.
    """
    if backend_uri.find(':') == -1:
        raise InvalidCacheBackendError("Backend URI must start with scheme://")
    scheme, rest = backend_uri.split(':', 1)
    if not rest.startswith('//'):
        raise InvalidCacheBackendError("Backend URI must start with scheme://")

    host = rest[2:]
    qpos = rest.find('?')
    if qpos != -1:
        params = dict(parse_qsl(rest[qpos+1:]))
        host = rest[2:qpos]
    else:
        params = {}
    if host.endswith('/'):
        host = host[:-1]

    return scheme, host, params

if not settings.CACHES:
    import warnings
    warnings.warn(
        "settings.CACHE_* is deprecated; use settings.CACHES instead.",
        PendingDeprecationWarning
    )
    # Mapping for new-style cache backend api
    backend_classes = {
        'memcached': 'memcached.MemcachedCache',
        'locmem': 'locmem.LocMemCache',
        'file': 'filebased.FileBasedCache',
        'db': 'db.DatabaseCache',
        'dummy': 'dummy.DummyCache',
    }
    engine, host, params = parse_backend_uri(settings.CACHE_BACKEND)
    if engine in backend_classes:
        engine = 'django.core.cache.backends.%s' % backend_classes[engine]
    defaults = {
        'BACKEND': engine,
        'LOCATION': host,
    }
    defaults.update(params)
    settings.CACHES[DEFAULT_CACHE_ALIAS] = defaults

if DEFAULT_CACHE_ALIAS not in settings.CACHES:
    raise ImproperlyConfigured("You must define a '%s' cache" % DEFAULT_CACHE_ALIAS)

def parse_backend_conf(backend, **kwargs):
    """
    Helper function to parse the backend configuration
    that doesn't use the URI notation.
    """
    # Try to get the CACHES entry for the given backend name first
    conf = settings.CACHES.get(backend, None)
    if conf is not None:
        args = conf.copy()
        backend = args.pop('BACKEND')
        location = args.pop('LOCATION', '')
        return backend, location, args
    else:
        # Trying to import the given backend, in case it's a dotted path
        mod_path, cls_name = backend.rsplit('.', 1)
        try:
            mod = importlib.import_module(mod_path)
            backend_cls = getattr(mod, cls_name)
        except (AttributeError, ImportError):
            raise InvalidCacheBackendError("Could not find backend '%s'" % backend)
        location = kwargs.pop('LOCATION', '')
        return backend, location, kwargs
    raise InvalidCacheBackendError(
        "Couldn't find a cache backend named '%s'" % backend)

def get_cache(backend, **kwargs):
    """
    Function to load a cache backend dynamically. This is flexible by design
    to allow different use cases:

    To load a backend with the old URI-based notation::

        cache = get_cache('locmem://')

    To load a backend that is pre-defined in the settings::

        cache = get_cache('default')

    To load a backend with its dotted import path,
    including arbitrary options::

        cache = get_cache('django.core.cache.backends.memcached.MemcachedCache', **{
            'LOCATION': '127.0.0.1:11211', 'TIMEOUT': 30,
        })

    """
    if '://' in backend:
        # for backwards compatibility
        backend, location, params = parse_backend_uri(backend)
        if backend in BACKENDS:
            backend = 'django.core.cache.backends.%s' % BACKENDS[backend]
        params.update(kwargs)
        mod = importlib.import_module(backend)
        backend_cls = mod.CacheClass
    else:
        backend, location, params = parse_backend_conf(backend, **kwargs)
        mod_path, cls_name = backend.rsplit('.', 1)
        mod = importlib.import_module(mod_path)
        backend_cls = getattr(mod, cls_name)
    return backend_cls(location, params)

cache = get_cache(DEFAULT_CACHE_ALIAS)

# Some caches -- python-memcached in particular -- need to do a cleanup at the
# end of a request cycle. If the cache provides a close() method, wire it up
# here.
if hasattr(cache, 'close'):
    signals.request_finished.connect(cache.close)<|MERGE_RESOLUTION|>--- conflicted
+++ resolved
@@ -32,18 +32,10 @@
         # PendingDeprecationWarning
         from cgi import parse_qsl
 
-<<<<<<< HEAD
-from django.conf import settings
-from django.core import signals
-from django.core.cache.backends.base import InvalidCacheBackendError, CacheKeyWarning
-from django.utils import importlib
-
 __all__ = [
     'get_cache', 'cache', 'DEFAULT_CACHE_ALIAS'
 ]
 
-=======
->>>>>>> e17b4531
 # Name for use in settings file --> name of module in "backends" directory.
 # Any backend scheme that is not in this dictionary is treated as a Python
 # import path to a custom backend.
