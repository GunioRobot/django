"Thread-safe in-memory cache backend."

import time
try:
    import cPickle as pickle
except ImportError:
    import pickle

from django.core.cache.backends.base import BaseCache
from django.utils.synch import RWLock

<<<<<<< HEAD
class LocMemCache(BaseCache):
    def __init__(self, _, params):
=======
# Global in-memory store of cache data. Keyed by name, to provide
# multiple named local memory caches.
_caches = {}
_expire_info = {}
_locks = {}

class CacheClass(BaseCache):
    def __init__(self, name, params):
>>>>>>> a6fa3922
        BaseCache.__init__(self, params)
        global _caches, _expire_info, _locks
        self._cache = _caches.setdefault(name, {})
        self._expire_info = _expire_info.setdefault(name, {})
        self._lock = _locks.setdefault(name, RWLock())

    def add(self, key, value, timeout=None, version=None):
        key = self.make_key(key, version=version)
        self.validate_key(key)
        self._lock.writer_enters()
        try:
            exp = self._expire_info.get(key)
            if exp is None or exp <= time.time():
                try:
                    self._set(key, pickle.dumps(value), timeout)
                    return True
                except pickle.PickleError:
                    pass
            return False
        finally:
            self._lock.writer_leaves()

    def get(self, key, default=None, version=None):
        key = self.make_key(key, version=version)
        self.validate_key(key)
        self._lock.reader_enters()
        try:
            exp = self._expire_info.get(key)
            if exp is None:
                return default
            elif exp > time.time():
                try:
                    return pickle.loads(self._cache[key])
                except pickle.PickleError:
                    return default
        finally:
            self._lock.reader_leaves()
        self._lock.writer_enters()
        try:
            try:
                del self._cache[key]
                del self._expire_info[key]
            except KeyError:
                pass
            return default
        finally:
            self._lock.writer_leaves()

    def _set(self, key, value, timeout=None):
        if len(self._cache) >= self._max_entries:
            self._cull()
        if timeout is None:
            timeout = self.default_timeout
        self._cache[key] = value
        self._expire_info[key] = time.time() + timeout

    def set(self, key, value, timeout=None, version=None):
        key = self.make_key(key, version=version)
        self.validate_key(key)
        self._lock.writer_enters()
        # Python 2.4 doesn't allow combined try-except-finally blocks.
        try:
            try:
                self._set(key, pickle.dumps(value), timeout)
            except pickle.PickleError:
                pass
        finally:
            self._lock.writer_leaves()

    def has_key(self, key, version=None):
        key = self.make_key(key, version=version)
        self.validate_key(key)
        self._lock.reader_enters()
        try:
            exp = self._expire_info.get(key)
            if exp is None:
                return False
            elif exp > time.time():
                return True
        finally:
            self._lock.reader_leaves()

        self._lock.writer_enters()
        try:
            try:
                del self._cache[key]
                del self._expire_info[key]
            except KeyError:
                pass
            return False
        finally:
            self._lock.writer_leaves()

    def _cull(self):
        if self._cull_frequency == 0:
            self.clear()
        else:
            doomed = [k for (i, k) in enumerate(self._cache) if i % self._cull_frequency == 0]
            for k in doomed:
                self._delete(k)

    def _delete(self, key):
        try:
            del self._cache[key]
        except KeyError:
            pass
        try:
            del self._expire_info[key]
        except KeyError:
            pass

    def delete(self, key, version=None):
        key = self.make_key(key, version=version)
        self.validate_key(key)
        self._lock.writer_enters()
        try:
            self._delete(key)
        finally:
            self._lock.writer_leaves()

    def clear(self):
        self._cache.clear()
        self._expire_info.clear()

# For backwards compatibility
class CacheClass(LocMemCache):
    pass<|MERGE_RESOLUTION|>--- conflicted
+++ resolved
@@ -9,19 +9,14 @@
 from django.core.cache.backends.base import BaseCache
 from django.utils.synch import RWLock
 
-<<<<<<< HEAD
-class LocMemCache(BaseCache):
-    def __init__(self, _, params):
-=======
 # Global in-memory store of cache data. Keyed by name, to provide
 # multiple named local memory caches.
 _caches = {}
 _expire_info = {}
 _locks = {}
 
-class CacheClass(BaseCache):
+class LocMemCache(BaseCache):
     def __init__(self, name, params):
->>>>>>> a6fa3922
         BaseCache.__init__(self, params)
         global _caches, _expire_info, _locks
         self._cache = _caches.setdefault(name, {})
