"Memcached cache backend"

import time
from threading import local

from django.core.cache.backends.base import BaseCache, InvalidCacheBackendError
from django.utils import importlib

class CacheClass(BaseCache):
    def __init__(self, server, params):
        BaseCache.__init__(self, params)
        self._local = local()
        if isinstance(server, basestring):
            self._servers = server.split(';')
<<<<<<< HEAD
=======
        else:
            self._servers = server
>>>>>>> a90c8d6c

        # The exception type to catch from the underlying library for a key
        # that was not found. This is a ValueError for python-memcache,
        # pylibmc.NotFound for pylibmc, and cmemcache will return None without
        # raising an exception.
        self.LibraryValueNotFoundException = ValueError

        binding = params.get('BINDING', None)
        if binding:
            memcache = importlib.import_module(binding)
            if hasattr(memcache, 'NotFound'):
                self.LibraryValueNotFoundException = memcache.NotFound
        else:
            try:
                import cmemcache as memcache
                import warnings
                warnings.warn(
                    "Support for the 'cmemcache' library has been deprecated. Please use python-memcached or pyblimc instead.",
                    DeprecationWarning
                )
            except ImportError:
                try:
                    import memcache
                except:
                    raise InvalidCacheBackendError(
                        "Memcached cache backend requires either the 'memcache,' 'pylibmc,' or 'cmemcache' library"
                    )
        self._options = params.get('OPTIONS', None)
        self._lib = memcache

    @property
    def _cache(self):
        """
        Implements transparent thread-safe access to a memcached client.
        """
        client = getattr(self._local, 'client', None)
        if client:
            return client

        client = self._lib.Client(self._servers)

        if hasattr(client, 'behaviors'):
            client.behaviors = self._options

        self._local.client = client
        return client

    def _get_memcache_timeout(self, timeout):
        """
        Memcached deals with long (> 30 days) timeouts in a special
        way. Call this function to obtain a safe value for your timeout.
        """
        timeout = timeout or self.default_timeout
        if timeout > 2592000: # 60*60*24*30, 30 days
            # See http://code.google.com/p/memcached/wiki/FAQ
            # "You can set expire times up to 30 days in the future. After that
            # memcached interprets it as a date, and will expire the item after
            # said date. This is a simple (but obscure) mechanic."
            #
            # This means that we have to switch to absolute timestamps.
            timeout += int(time.time())
        return timeout

    def add(self, key, value, timeout=0, version=None):
        key = self.make_key(key, version=version)
        if isinstance(value, unicode):
            value = value.encode('utf-8')
        return self._cache.add(key, value, self._get_memcache_timeout(timeout))

    def get(self, key, default=None, version=None):
        key = self.make_key(key, version=version)
        val = self._cache.get(key)
        if val is None:
            return default
        return val

    def set(self, key, value, timeout=0, version=None):
        key = self.make_key(key, version=version)
        self._cache.set(key, value, self._get_memcache_timeout(timeout))

    def delete(self, key, version=None):
        key = self.make_key(key, version=version)
        self._cache.delete(key)

    def get_many(self, keys, version=None):
        new_keys = map(lambda x: self.make_key(x, version=version), keys)
        ret = self._cache.get_multi(new_keys)
        if ret:
            _ = {}
            m = dict(zip(new_keys, keys))
            for k, v in ret.items():
                _[m[k]] = v
            ret = _
        return ret

    def close(self, **kwargs):
        self._cache.disconnect_all()

    def incr(self, key, delta=1, version=None):
        key = self.make_key(key, version=version)
        try:
            val = self._cache.incr(key, delta)

        # python-memcache responds to incr on non-existent keys by
        # raising a ValueError, pylibmc by raising a pylibmc.NotFound
<<<<<<< HEAD
        # and Cmemcache returns None. In both cases,
=======
        # and Cmemcache returns None. In all cases,
>>>>>>> a90c8d6c
        # we should raise a ValueError though.
        except self.LibraryValueNotFoundException:
            val = None
        if val is None:
            raise ValueError("Key '%s' not found" % key)
        return val

    def decr(self, key, delta=1, version=None):
        key = self.make_key(key, version=version)
        try:
            val = self._cache.decr(key, delta)

        # python-memcache responds to incr on non-existent keys by
        # raising a ValueError, pylibmc by raising a pylibmc.NotFound
<<<<<<< HEAD
        # and Cmemcache returns None. In both cases,
=======
        # and Cmemcache returns None. In all cases,
>>>>>>> a90c8d6c
        # we should raise a ValueError though.
        except self.LibraryValueNotFoundException:
            val = None
        if val is None:
            raise ValueError("Key '%s' not found" % key)
        return val

    def set_many(self, data, timeout=0, version=None):
        safe_data = {}
        for key, value in data.items():
            key = self.make_key(key, version=version)
            if isinstance(value, unicode):
                value = value.encode('utf-8')
            safe_data[key] = value
        self._cache.set_multi(safe_data, self._get_memcache_timeout(timeout))

    def delete_many(self, keys, version=None):
        l = lambda x: self.make_key(x, version=version)
        self._cache.delete_multi(map(l, keys))

    def clear(self):
        self._cache.flush_all()<|MERGE_RESOLUTION|>--- conflicted
+++ resolved
@@ -12,11 +12,8 @@
         self._local = local()
         if isinstance(server, basestring):
             self._servers = server.split(';')
-<<<<<<< HEAD
-=======
         else:
             self._servers = server
->>>>>>> a90c8d6c
 
         # The exception type to catch from the underlying library for a key
         # that was not found. This is a ValueError for python-memcache,
@@ -122,11 +119,7 @@
 
         # python-memcache responds to incr on non-existent keys by
         # raising a ValueError, pylibmc by raising a pylibmc.NotFound
-<<<<<<< HEAD
-        # and Cmemcache returns None. In both cases,
-=======
         # and Cmemcache returns None. In all cases,
->>>>>>> a90c8d6c
         # we should raise a ValueError though.
         except self.LibraryValueNotFoundException:
             val = None
@@ -141,11 +134,7 @@
 
         # python-memcache responds to incr on non-existent keys by
         # raising a ValueError, pylibmc by raising a pylibmc.NotFound
-<<<<<<< HEAD
-        # and Cmemcache returns None. In both cases,
-=======
         # and Cmemcache returns None. In all cases,
->>>>>>> a90c8d6c
         # we should raise a ValueError though.
         except self.LibraryValueNotFoundException:
             val = None
